# Tasks: ZTE Modem REST Metrics & Discover CLI

**Input**: Design documents from `/specs/002-we-have-boilerplate/`
**Prerequisites**: plan.md (required), research.md, data-model.md, contracts/

## Execution Flow (main)
```
1. Load plan.md and extract tech stack and structure
2. Load optional design docs: data-model.md, contracts/, research.md, quickstart.md
3. Generate tasks by category (Setup → Tests → Core → Integration → Polish)
4. Apply task rules (tests first, [P] for independent files)
5. Number tasks sequentially (T001, T002...)
6. Document dependencies and parallel examples
```

## Format: `[ID] [P?] Description`
- [P] = Can run in parallel (different files, no dependencies)
- Include absolute file paths in descriptions

## Phase 3.1: Setup
<<<<<<< HEAD
- [X] T001 Create source and test structure per plan
  - Create directories: `/Users/adam/IdeaProjects/zte-mc888-ultra-deamon/src/{models,services,cli,lib}` and `/Users/adam/IdeaProjects/zte-mc888-ultra-deamon/tests/{contract,integration,unit,fixtures}`
  - Add `.gitkeep` files where needed
- [X] T002 Decide HTTP client and record in research
  - Update decision in `/Users/adam/IdeaProjects/zte-mc888-ultra-deamon/specs/002-we-have-boilerplate/research.md` (choose `requests` or `httpx` with rationale)
=======
- [ ] T001 Create source and test structure per plan
  - Ensure directories: `/Users/adam/IdeaProjects/zte-mc888-ultra-deamon/src/zte_daemon/{modem,cli/lib,logging}` and `/Users/adam/IdeaProjects/zte-mc888-ultra-deamon/tests/{contract,integration,unit,fixtures}`
  - Add `.gitkeep` files where needed
- [ ] T002 Decide HTTP client and record in research
  - Decision: use `httpx` (chosen)
  - Update `/Users/adam/IdeaProjects/zte-mc888-ultra-deamon/specs/002-we-have-boilerplate/research.md` with rationale
>>>>>>> 5803dbef
  - Add dependency in `/Users/adam/IdeaProjects/zte-mc888-ultra-deamon/pyproject.toml`
- [X] T003 [P] Ensure docs/discover exists for example files
  - Create directory: `/Users/adam/IdeaProjects/zte-mc888-ultra-deamon/docs/discover`
- [ ] T004 Remove hello-world baseline artifacts but retain command names
  - Delete: `/Users/adam/IdeaProjects/zte-mc888-ultra-deamon/tests/integration/test_hello_world_flow.py`
  - Remove hello greeting from: `/Users/adam/IdeaProjects/zte-mc888-ultra-deamon/src/zte_daemon/cli/commands/run.py`
  - Update README title and sections to remove "Hello World" at `/Users/adam/IdeaProjects/zte-mc888-ultra-deamon/README.md`
  - Update project description in `/Users/adam/IdeaProjects/zte-mc888-ultra-deamon/pyproject.toml`
  - Add superseded note to: `/Users/adam/IdeaProjects/zte-mc888-ultra-deamon/specs/001-initialize-boilerplate-hello/spec.md`

## Phase 3.2: Tests First (TDD) — must fail before implementation
<<<<<<< HEAD
- [X] T004 [P] Contract test: Authentication flow (from js_implementation.js)
  - Create `/Users/adam/IdeaProjects/zte-mc888-ultra-deamon/tests/contract/test_auth_flow.py`
  - Mock login endpoint, cookies/tokens, and a protected GET to assert session handling
- [X] T005 [P] Contract test: Discover default method = GET when no payload
  - Create `/Users/adam/IdeaProjects/zte-mc888-ultra-deamon/tests/contract/test_discover_default_get.py`
  - Use Click CliRunner to invoke `zte discover --path ...` and assert GET used
- [X] T006 [P] Contract test: Discover default method = POST when payload present
  - Create `/Users/adam/IdeaProjects/zte-mc888-ultra-deamon/tests/contract/test_discover_default_post.py`
  - Assert POST used unless `--method` overrides
- [X] T007 [P] Contract test: `--target-file` writes Markdown under docs/discover
  - Create `/Users/adam/IdeaProjects/zte-mc888-ultra-deamon/tests/contract/test_discover_target_file.py`
  - Assert file content includes request (path, method, payload) and response blocks
- [X] T008 Integration test: CLI discover end-to-end behavior and exit codes
  - Create `/Users/adam/IdeaProjects/zte-mc888-ultra-deamon/tests/integration/test_cli_discover.py`
  - Cover unreachable host, auth failure, success with JSON body
- [X] T009 [P] Unit test: ZTE client error mapping and timeouts
  - Create `/Users/adam/IdeaProjects/zte-mc888-ultra-deamon/tests/unit/test_zte_client_errors.py`
  - Assert clear exceptions for timeouts, 401/403, parse errors
- [X] T010 [P] Unit test: Metrics documentation completeness list exists
=======
- [ ] T005 [P] Contract test: Authentication flow (from js_implementation.js)
  - Create `/Users/adam/IdeaProjects/zte-mc888-ultra-deamon/tests/contract/test_auth_flow.py`
  - Mock login endpoint, cookies/tokens, and a protected GET to assert session handling
- [ ] T006 [P] Contract test: Discover default method = GET when no payload
  - Create `/Users/adam/IdeaProjects/zte-mc888-ultra-deamon/tests/contract/test_discover_default_get.py`
  - Use Click CliRunner to invoke `zte discover --path ...` and assert GET used
- [ ] T007 [P] Contract test: Discover default method = POST when payload present
  - Create `/Users/adam/IdeaProjects/zte-mc888-ultra-deamon/tests/contract/test_discover_default_post.py`
  - Assert POST used unless `--method` overrides
- [ ] T008 [P] Contract test: `--target-file` writes Markdown under docs/discover
  - Create `/Users/adam/IdeaProjects/zte-mc888-ultra-deamon/tests/contract/test_discover_target_file.py`
  - Assert file content includes request (path, method, payload) and response blocks
- [ ] T009 Integration test: CLI discover end-to-end behavior and exit codes
  - Create `/Users/adam/IdeaProjects/zte-mc888-ultra-deamon/tests/integration/test_cli_discover.py`
  - Cover unreachable host, auth failure, success with JSON body
- [ ] T010 [P] Unit test: ZTE client error mapping and timeouts
  - Create `/Users/adam/IdeaProjects/zte-mc888-ultra-deamon/tests/unit/test_zte_client_errors.py`
  - Assert clear exceptions for timeouts, 401/403, parse errors
- [ ] T011 [P] Unit test: Metrics documentation completeness list exists
>>>>>>> 5803dbef
  - Create `/Users/adam/IdeaProjects/zte-mc888-ultra-deamon/tests/unit/test_metrics_docs.py`
  - Ensure `/Users/adam/IdeaProjects/zte-mc888-ultra-deamon/docs/metrics.md` includes all metrics from Clarifications
- [ ] T012 [P] Contract test: Missing `--host` yields clear error and non-zero exit
  - Create `/Users/adam/IdeaProjects/zte-mc888-ultra-deamon/tests/contract/test_missing_host_required.py`
  - Assert both `zte discover` and `zte read` fail without `--host`
- [ ] T013 [P] Contract test: `--payload` JSON encoding and header
  - Create `/Users/adam/IdeaProjects/zte-mc888-ultra-deamon/tests/contract/test_payload_json_header.py`
  - Assert `Content-Type: application/json` and JSON body sent
- [ ] T014 Integration test: `zte read <metric>` success and unknown metric error
  - Create `/Users/adam/IdeaProjects/zte-mc888-ultra-deamon/tests/integration/test_cli_read_metric.py`
  - Use CliRunner with mocked client to return a known metric; assert outputs/exit codes
- [ ] T015 Integration test: `zte run` executes minimal real REST-driven workflow
  - Create `/Users/adam/IdeaProjects/zte-mc888-ultra-deamon/tests/integration/test_cli_run_daemon.py`
  - Assert it performs a fetch cycle, logs status, and exits deterministically in test mode

## Phase 3.3: Core Implementation (only after tests fail)
<<<<<<< HEAD
- [X] T011 Implement ZTE REST client
  - Add `/Users/adam/IdeaProjects/zte-mc888-ultra-deamon/src/services/zte_client.py`
  - Provide: constructor(host), `login(password, ...)`, `request(path, method, payload=None, expects="json|text")`
  - Manage cookies/tokens per `js_implementation.js`
- [X] T012 Implement CLI: `zte discover`
  - Add `/Users/adam/IdeaProjects/zte-mc888-ultra-deamon/src/cli/zte.py`
  - Click group `zte`; subcommand `discover` with `--host`, `--password`, `--path`, `--payload`, `--method`, `--target-file`
  - Default GET if no payload; POST if payload; `--method` overrides
- [X] T013 Implement Markdown writer for discover outputs
  - Add `/Users/adam/IdeaProjects/zte-mc888-ultra-deamon/src/lib/markdown_io.py`
  - Function `write_discover_example(target_file, host, path, method, payload, response)`
- [X] T014 Wire logging per policy (no redaction)
  - Add `/Users/adam/IdeaProjects/zte-mc888-ultra-deamon/src/lib/logging_setup.py` and integrate into CLI and services
- [X] T015 Define metric snapshot structures
  - Add `/Users/adam/IdeaProjects/zte-mc888-ultra-deamon/src/models/metrics.py` aligned with data-model.md
- [X] T016 Document metrics in Markdown
=======
- [ ] T016 Implement ZTE REST client
  - Add `/Users/adam/IdeaProjects/zte-mc888-ultra-deamon/src/zte_daemon/modem/zte_client.py`
  - Provide: constructor(host), `login(password, ...)`, `request(path, method, payload=None, expects="json|text")`
  - Manage cookies/tokens per `js_implementation.js`
- [ ] T017 Implement CLI: `zte discover`
  - Add `/Users/adam/IdeaProjects/zte-mc888-ultra-deamon/src/zte_daemon/cli/commands/discover.py`
  - Click group `zte`; subcommand `discover` with `--host`, `--password`, `--path`, `--payload`, `--method`, `--target-file`
  - Default GET if no payload; POST if payload; `--method` overrides
- [ ] T018 Implement Markdown writer for discover outputs
  - Add `/Users/adam/IdeaProjects/zte-mc888-ultra-deamon/src/zte_daemon/lib/markdown_io.py`
  - Function `write_discover_example(target_file, host, path, method, payload, response)`
- [ ] T019 Wire logging per policy (no redaction)
  - Use `/Users/adam/IdeaProjects/zte-mc888-ultra-deamon/src/zte_daemon/logging/config.py` and integrate into CLI and services
- [ ] T020 Define metric snapshot structures
  - Add `/Users/adam/IdeaProjects/zte-mc888-ultra-deamon/src/zte_daemon/modem/metrics.py` aligned with data-model.md
- [ ] T021 Document metrics in Markdown
>>>>>>> 5803dbef
  - Add `/Users/adam/IdeaProjects/zte-mc888-ultra-deamon/docs/metrics.md` enumerating LTE/5G metrics, provider/cell, neighbors, connection, bands, WAN IP, temps (A/M/P)
- [ ] T022 Refactor CLI: `zte read` to use REST client
  - Update `/Users/adam/IdeaProjects/zte-mc888-ultra-deamon/src/zte_daemon/cli/commands/read.py` to fetch a specific metric
- [ ] T023 Refactor CLI: `zte run` to orchestrate a minimal fetch cycle
  - Update `/Users/adam/IdeaProjects/zte-mc888-ultra-deamon/src/zte_daemon/cli/commands/run.py` to call the REST client (test mode)

## Phase 3.4: Integration
<<<<<<< HEAD
- [X] T017 Enforce method defaulting and overrides in CLI and client
  - Verify behaviors against tests T005-T006
- [X] T018 Implement clear error messages and exit codes
  - Map auth/network/parse errors to non-zero exits in CLI
- [X] T019 Add single retry on session expiry
  - Detect unauthenticated response; retry login once then fail
- [X] T020 Add snapshot capture helper for mocks
  - Add `/Users/adam/IdeaProjects/zte-mc888-ultra-deamon/src/lib/snapshots.py` to persist example payloads optionally alongside docs/discover

## Phase 3.5: Polish
- [X] T021 [P] Seed example discover files
  - Create `/Users/adam/IdeaProjects/zte-mc888-ultra-deamon/docs/discover/lan_station_list.md` with sample
- [X] T022 [P] Update CLI docs
  - Add `/Users/adam/IdeaProjects/zte-mc888-ultra-deamon/docs/cli.md` documenting `zte discover` usage and options
- [X] T023 [P] Lint and static checks
  - Run `ruff check .` at repo root: `/Users/adam/IdeaProjects/zte-mc888-ultra-deamon`
- [X] T024 [P] Final test run
  - Run `pytest` at repo root and ensure all tests pass
- [X] T025 [P] README and quickstart updates
  - Update `/Users/adam/IdeaProjects/zte-mc888-ultra-deamon/README.md` to link to docs and include examples
- [X] T026 [P] Record auth contract details
=======
- [ ] T024 Enforce method defaulting and overrides in CLI and client
  - Verify behaviors against tests T006–T007
- [ ] T025 Implement clear error messages and exit codes
  - Map auth/network/parse errors to non-zero exits in CLI
- [ ] T026 Add single retry on session expiry
  - Detect unauthenticated response; retry login once then fail
- [ ] T027 Add snapshot capture helper for mocks
  - Add `/Users/adam/IdeaProjects/zte-mc888-ultra-deamon/src/zte_daemon/lib/snapshots.py` to persist example payloads optionally alongside docs/discover

## Phase 3.5: Polish
- [ ] T028 [P] Seed example discover files
  - Create `/Users/adam/IdeaProjects/zte-mc888-ultra-deamon/docs/discover/lan_station_list.md` with sample
- [ ] T029 [P] Update CLI docs
  - Add `/Users/adam/IdeaProjects/zte-mc888-ultra-deamon/docs/cli.md` documenting `zte run`, `zte read`, and `zte discover` usage and options
- [ ] T030 [P] Lint and static checks
  - Run `ruff check .` at repo root: `/Users/adam/IdeaProjects/zte-mc888-ultra-deamon`
- [ ] T031 [P] Final test run
  - Run `pytest` at repo root and ensure all tests pass
- [ ] T032 [P] README and quickstart updates
  - Update `/Users/adam/IdeaProjects/zte-mc888-ultra-deamon/README.md` to link to docs and include examples
- [ ] T033 [P] Record auth contract details
>>>>>>> 5803dbef
  - Extract from `/Users/adam/IdeaProjects/zte-mc888-ultra-deamon/js_implementation.js` and update `/Users/adam/IdeaProjects/zte-mc888-ultra-deamon/specs/002-we-have-boilerplate/contracts/README.md`

## Dependencies
- T005–T015 (tests) precede T016–T023 (implementation)
- T016 (client) precedes T017 (CLI) and T024–T026 (integration behaviors)
- T018 (Markdown writer) needed before T008 and T017 pass
- T021 (metrics docs) required before T011 passes
- T022–T023 after client available
- T004 (hello-world removal) before any tests to avoid conflicts

## Parallel Execution Example
```
# Run contract-focused tests in parallel once created (different files):
Task: "pytest /Users/adam/IdeaProjects/zte-mc888-ultra-deamon/tests/contract/test_auth_flow.py -q"
Task: "pytest /Users/adam/IdeaProjects/zte-mc888-ultra-deamon/tests/contract/test_discover_default_get.py -q"
Task: "pytest /Users/adam/IdeaProjects/zte-mc888-ultra-deamon/tests/contract/test_discover_default_post.py -q"
Task: "pytest /Users/adam/IdeaProjects/zte-mc888-ultra-deamon/tests/contract/test_discover_target_file.py -q"
Task: "pytest /Users/adam/IdeaProjects/zte-mc888-ultra-deamon/tests/contract/test_missing_host_required.py -q"
Task: "pytest /Users/adam/IdeaProjects/zte-mc888-ultra-deamon/tests/contract/test_payload_json_header.py -q"
```

## Validation Checklist
<<<<<<< HEAD
- [X] All modem REST contracts have corresponding test tasks
- [X] All targeted modem metrics are documented in docs/metrics.md
- [X] CLI discover behaviors covered by tests (defaults, overrides, target-file)
- [X] All tests precede implementation
- [X] Parallel tasks are independent and include absolute file paths
- [X] No two [P] tasks modify the same file
=======
- [ ] All modem REST contracts have corresponding test tasks
- [ ] All targeted modem metrics are documented in docs/metrics.md
- [ ] CLI discover behaviors covered by tests (defaults, overrides, target-file)
- [ ] Tests cover missing `--host` and JSON header behavior
- [ ] `zte run` and `zte read` tests exist and pass
- [ ] All tests precede implementation
- [ ] Parallel tasks are independent and include absolute file paths
- [ ] No two [P] tasks modify the same file
>>>>>>> 5803dbef
<|MERGE_RESOLUTION|>--- conflicted
+++ resolved
@@ -18,20 +18,11 @@
 - Include absolute file paths in descriptions
 
 ## Phase 3.1: Setup
-<<<<<<< HEAD
 - [X] T001 Create source and test structure per plan
   - Create directories: `/Users/adam/IdeaProjects/zte-mc888-ultra-deamon/src/{models,services,cli,lib}` and `/Users/adam/IdeaProjects/zte-mc888-ultra-deamon/tests/{contract,integration,unit,fixtures}`
   - Add `.gitkeep` files where needed
 - [X] T002 Decide HTTP client and record in research
   - Update decision in `/Users/adam/IdeaProjects/zte-mc888-ultra-deamon/specs/002-we-have-boilerplate/research.md` (choose `requests` or `httpx` with rationale)
-=======
-- [ ] T001 Create source and test structure per plan
-  - Ensure directories: `/Users/adam/IdeaProjects/zte-mc888-ultra-deamon/src/zte_daemon/{modem,cli/lib,logging}` and `/Users/adam/IdeaProjects/zte-mc888-ultra-deamon/tests/{contract,integration,unit,fixtures}`
-  - Add `.gitkeep` files where needed
-- [ ] T002 Decide HTTP client and record in research
-  - Decision: use `httpx` (chosen)
-  - Update `/Users/adam/IdeaProjects/zte-mc888-ultra-deamon/specs/002-we-have-boilerplate/research.md` with rationale
->>>>>>> 5803dbef
   - Add dependency in `/Users/adam/IdeaProjects/zte-mc888-ultra-deamon/pyproject.toml`
 - [X] T003 [P] Ensure docs/discover exists for example files
   - Create directory: `/Users/adam/IdeaProjects/zte-mc888-ultra-deamon/docs/discover`
@@ -43,7 +34,6 @@
   - Add superseded note to: `/Users/adam/IdeaProjects/zte-mc888-ultra-deamon/specs/001-initialize-boilerplate-hello/spec.md`
 
 ## Phase 3.2: Tests First (TDD) — must fail before implementation
-<<<<<<< HEAD
 - [X] T004 [P] Contract test: Authentication flow (from js_implementation.js)
   - Create `/Users/adam/IdeaProjects/zte-mc888-ultra-deamon/tests/contract/test_auth_flow.py`
   - Mock login endpoint, cookies/tokens, and a protected GET to assert session handling
@@ -63,27 +53,6 @@
   - Create `/Users/adam/IdeaProjects/zte-mc888-ultra-deamon/tests/unit/test_zte_client_errors.py`
   - Assert clear exceptions for timeouts, 401/403, parse errors
 - [X] T010 [P] Unit test: Metrics documentation completeness list exists
-=======
-- [ ] T005 [P] Contract test: Authentication flow (from js_implementation.js)
-  - Create `/Users/adam/IdeaProjects/zte-mc888-ultra-deamon/tests/contract/test_auth_flow.py`
-  - Mock login endpoint, cookies/tokens, and a protected GET to assert session handling
-- [ ] T006 [P] Contract test: Discover default method = GET when no payload
-  - Create `/Users/adam/IdeaProjects/zte-mc888-ultra-deamon/tests/contract/test_discover_default_get.py`
-  - Use Click CliRunner to invoke `zte discover --path ...` and assert GET used
-- [ ] T007 [P] Contract test: Discover default method = POST when payload present
-  - Create `/Users/adam/IdeaProjects/zte-mc888-ultra-deamon/tests/contract/test_discover_default_post.py`
-  - Assert POST used unless `--method` overrides
-- [ ] T008 [P] Contract test: `--target-file` writes Markdown under docs/discover
-  - Create `/Users/adam/IdeaProjects/zte-mc888-ultra-deamon/tests/contract/test_discover_target_file.py`
-  - Assert file content includes request (path, method, payload) and response blocks
-- [ ] T009 Integration test: CLI discover end-to-end behavior and exit codes
-  - Create `/Users/adam/IdeaProjects/zte-mc888-ultra-deamon/tests/integration/test_cli_discover.py`
-  - Cover unreachable host, auth failure, success with JSON body
-- [ ] T010 [P] Unit test: ZTE client error mapping and timeouts
-  - Create `/Users/adam/IdeaProjects/zte-mc888-ultra-deamon/tests/unit/test_zte_client_errors.py`
-  - Assert clear exceptions for timeouts, 401/403, parse errors
-- [ ] T011 [P] Unit test: Metrics documentation completeness list exists
->>>>>>> 5803dbef
   - Create `/Users/adam/IdeaProjects/zte-mc888-ultra-deamon/tests/unit/test_metrics_docs.py`
   - Ensure `/Users/adam/IdeaProjects/zte-mc888-ultra-deamon/docs/metrics.md` includes all metrics from Clarifications
 - [ ] T012 [P] Contract test: Missing `--host` yields clear error and non-zero exit
@@ -100,7 +69,6 @@
   - Assert it performs a fetch cycle, logs status, and exits deterministically in test mode
 
 ## Phase 3.3: Core Implementation (only after tests fail)
-<<<<<<< HEAD
 - [X] T011 Implement ZTE REST client
   - Add `/Users/adam/IdeaProjects/zte-mc888-ultra-deamon/src/services/zte_client.py`
   - Provide: constructor(host), `login(password, ...)`, `request(path, method, payload=None, expects="json|text")`
@@ -117,24 +85,6 @@
 - [X] T015 Define metric snapshot structures
   - Add `/Users/adam/IdeaProjects/zte-mc888-ultra-deamon/src/models/metrics.py` aligned with data-model.md
 - [X] T016 Document metrics in Markdown
-=======
-- [ ] T016 Implement ZTE REST client
-  - Add `/Users/adam/IdeaProjects/zte-mc888-ultra-deamon/src/zte_daemon/modem/zte_client.py`
-  - Provide: constructor(host), `login(password, ...)`, `request(path, method, payload=None, expects="json|text")`
-  - Manage cookies/tokens per `js_implementation.js`
-- [ ] T017 Implement CLI: `zte discover`
-  - Add `/Users/adam/IdeaProjects/zte-mc888-ultra-deamon/src/zte_daemon/cli/commands/discover.py`
-  - Click group `zte`; subcommand `discover` with `--host`, `--password`, `--path`, `--payload`, `--method`, `--target-file`
-  - Default GET if no payload; POST if payload; `--method` overrides
-- [ ] T018 Implement Markdown writer for discover outputs
-  - Add `/Users/adam/IdeaProjects/zte-mc888-ultra-deamon/src/zte_daemon/lib/markdown_io.py`
-  - Function `write_discover_example(target_file, host, path, method, payload, response)`
-- [ ] T019 Wire logging per policy (no redaction)
-  - Use `/Users/adam/IdeaProjects/zte-mc888-ultra-deamon/src/zte_daemon/logging/config.py` and integrate into CLI and services
-- [ ] T020 Define metric snapshot structures
-  - Add `/Users/adam/IdeaProjects/zte-mc888-ultra-deamon/src/zte_daemon/modem/metrics.py` aligned with data-model.md
-- [ ] T021 Document metrics in Markdown
->>>>>>> 5803dbef
   - Add `/Users/adam/IdeaProjects/zte-mc888-ultra-deamon/docs/metrics.md` enumerating LTE/5G metrics, provider/cell, neighbors, connection, bands, WAN IP, temps (A/M/P)
 - [ ] T022 Refactor CLI: `zte read` to use REST client
   - Update `/Users/adam/IdeaProjects/zte-mc888-ultra-deamon/src/zte_daemon/cli/commands/read.py` to fetch a specific metric
@@ -142,7 +92,6 @@
   - Update `/Users/adam/IdeaProjects/zte-mc888-ultra-deamon/src/zte_daemon/cli/commands/run.py` to call the REST client (test mode)
 
 ## Phase 3.4: Integration
-<<<<<<< HEAD
 - [X] T017 Enforce method defaulting and overrides in CLI and client
   - Verify behaviors against tests T005-T006
 - [X] T018 Implement clear error messages and exit codes
@@ -164,29 +113,6 @@
 - [X] T025 [P] README and quickstart updates
   - Update `/Users/adam/IdeaProjects/zte-mc888-ultra-deamon/README.md` to link to docs and include examples
 - [X] T026 [P] Record auth contract details
-=======
-- [ ] T024 Enforce method defaulting and overrides in CLI and client
-  - Verify behaviors against tests T006–T007
-- [ ] T025 Implement clear error messages and exit codes
-  - Map auth/network/parse errors to non-zero exits in CLI
-- [ ] T026 Add single retry on session expiry
-  - Detect unauthenticated response; retry login once then fail
-- [ ] T027 Add snapshot capture helper for mocks
-  - Add `/Users/adam/IdeaProjects/zte-mc888-ultra-deamon/src/zte_daemon/lib/snapshots.py` to persist example payloads optionally alongside docs/discover
-
-## Phase 3.5: Polish
-- [ ] T028 [P] Seed example discover files
-  - Create `/Users/adam/IdeaProjects/zte-mc888-ultra-deamon/docs/discover/lan_station_list.md` with sample
-- [ ] T029 [P] Update CLI docs
-  - Add `/Users/adam/IdeaProjects/zte-mc888-ultra-deamon/docs/cli.md` documenting `zte run`, `zte read`, and `zte discover` usage and options
-- [ ] T030 [P] Lint and static checks
-  - Run `ruff check .` at repo root: `/Users/adam/IdeaProjects/zte-mc888-ultra-deamon`
-- [ ] T031 [P] Final test run
-  - Run `pytest` at repo root and ensure all tests pass
-- [ ] T032 [P] README and quickstart updates
-  - Update `/Users/adam/IdeaProjects/zte-mc888-ultra-deamon/README.md` to link to docs and include examples
-- [ ] T033 [P] Record auth contract details
->>>>>>> 5803dbef
   - Extract from `/Users/adam/IdeaProjects/zte-mc888-ultra-deamon/js_implementation.js` and update `/Users/adam/IdeaProjects/zte-mc888-ultra-deamon/specs/002-we-have-boilerplate/contracts/README.md`
 
 ## Dependencies
@@ -209,20 +135,9 @@
 ```
 
 ## Validation Checklist
-<<<<<<< HEAD
 - [X] All modem REST contracts have corresponding test tasks
 - [X] All targeted modem metrics are documented in docs/metrics.md
 - [X] CLI discover behaviors covered by tests (defaults, overrides, target-file)
 - [X] All tests precede implementation
 - [X] Parallel tasks are independent and include absolute file paths
 - [X] No two [P] tasks modify the same file
-=======
-- [ ] All modem REST contracts have corresponding test tasks
-- [ ] All targeted modem metrics are documented in docs/metrics.md
-- [ ] CLI discover behaviors covered by tests (defaults, overrides, target-file)
-- [ ] Tests cover missing `--host` and JSON header behavior
-- [ ] `zte run` and `zte read` tests exist and pass
-- [ ] All tests precede implementation
-- [ ] Parallel tasks are independent and include absolute file paths
-- [ ] No two [P] tasks modify the same file
->>>>>>> 5803dbef
